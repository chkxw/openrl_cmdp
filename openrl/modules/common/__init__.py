from .base_net import BaseNet
from .dqn_net import DQNNet
from .gail_net import GAILNet
from .mat_net import MATNet
from .ppo_net import PPONet
from .ddpg_net import DDPGNet

<<<<<<< HEAD
__all__ = [
    "BaseNet",
    "PPONet",
    "DQNNet",
    "MATNet",
    "DDPGNet",
]
=======
__all__ = ["BaseNet", "PPONet", "DQNNet", "MATNet", "VDNNet", "GAILNet"]
>>>>>>> 53042217
<|MERGE_RESOLUTION|>--- conflicted
+++ resolved
@@ -4,15 +4,14 @@
 from .mat_net import MATNet
 from .ppo_net import PPONet
 from .ddpg_net import DDPGNet
+from .vdn_net import VDNNet
 
-<<<<<<< HEAD
 __all__ = [
     "BaseNet",
     "PPONet",
     "DQNNet",
     "MATNet",
     "DDPGNet",
+    "VDNNet",
+    "GAILNet",
 ]
-=======
-__all__ = ["BaseNet", "PPONet", "DQNNet", "MATNet", "VDNNet", "GAILNet"]
->>>>>>> 53042217
